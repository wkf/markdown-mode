--- conflicted
+++ resolved
@@ -281,7 +281,19 @@
   "Face name to use for bold text.")
 
 (defvar markdown-header-face 'markdown-header-face
-  "Face name to use for headers.")
+  "Face name to use as a base for headers.")
+
+(defvar markdown-header-face-1 'markdown-header-face-1
+  "Face name to use for level-1 headers.")
+
+(defvar markdown-header-face-2 'markdown-header-face-2
+  "Face name to use for level-2 headers.")
+
+(defvar markdown-header-face-3 'markdown-header-face-3
+  "Face name to use for level-3 headers.")
+
+(defvar markdown-header-face-4 'markdown-header-face-4
+  "Face name to use for level-4 headers.")
 
 (defvar markdown-inline-code-face 'markdown-inline-code-face
   "Face name to use for inline code.")
@@ -310,71 +322,6 @@
   :group 'markdown
   :group 'faces)
 
-<<<<<<< HEAD
-(defvar markdown-italic-face 'markdown-italic-face)
-(defface markdown-italic-face '((t :inherit font-lock-variable-name-face))
-  "Italic text."
-  :group 'markdown-faces)
-
-(defvar markdown-bold-face 'markdown-bold-face)
-(defface markdown-bold-face '((t :inherit font-lock-type-face))
-  "Bold text."
-  :group 'markdown-faces)
-
-(defvar markdown-header-face-1 'markdown-header-face-1)
-(defface markdown-header-face-1 '((t :inherit markdown-header-face))
-  "Level 1 headers."
-  :group 'markdown-faces)
-
-(defvar markdown-header-face-2 'markdown-header-face-2)
-(defface markdown-header-face-2 '((t :inherit markdown-header-face))
-  "Level 2 headers."
-  :group 'markdown-faces)
-
-(defvar markdown-header-face-3 'markdown-header-face-3)
-(defface markdown-header-face-3 '((t :inherit markdown-header-face))
-  "Level 3 headers."
-  :group 'markdown-faces)
-
-(defvar markdown-header-face-4 'markdown-header-face-4)
-(defface markdown-header-face-4 '((t :inherit markdown-header-face))
-  "Level 4 headers."
-  :group 'markdown-faces)
-
-(defvar markdown-inline-code-face 'markdown-inline-code-face)
-(defface markdown-inline-code-face '((t inherit font-lock-builtin-face))
-  "Inline code."
-  :group 'markdown-faces)
-
-(defvar markdown-list-face 'markdown-list-face)
-(defface markdown-list-face '((t :inherit font-lock-variable-name-face))
-  "List item markers."
-  :group 'markdown-faces)
-
-(defvar markdown-blockquote-face 'markdown-blockquote-face)
-(defface markdown-blockquote-face '((t :inherit font-lock-comment-face))
-  "Blockquote sections and preformatted text."
-  :group 'markdown-faces)
-
-(defvar markdown-link-face 'markdown-link-face)
-(defface markdown-link-face '((t :inherit font-lock-constant-face))
-  "Link text."
-  :group 'markdown-faces)
-
-(defvar markdown-reference-face 'markdown-reference-face)
-(defface markdown-reference-face '((t :inherit font-lock-type-face))
-  "Link references."
-  :group 'markdown-faces)
-
-(defvar markdown-url-face 'markdown-url-face)
-(defface markdown-url-face '((t :inherit font-lock-string-face))
-  "URLs."
-  :group 'markdown-faces)
-
-(defvar markdown-math-face 'markdown-math-face)
-(defface markdown-math-face '((t :inherit font-lock-builtin-face))
-  "LaTeX expressions."
-=======
 (defface markdown-italic-face
   '((t :inherit font-lock-variable-name-face))
   "Face for italic text."
@@ -387,7 +334,27 @@
 
 (defface markdown-header-face
   '((t :inherit font-lock-function-name-face))
-  "Face for headers."
+  "Base face for headers."
+  :group 'markdown-faces)
+
+(defface markdown-header-face-1
+  '((t :inherit markdown-header-face))
+  "Face for level-1 headers."
+  :group 'markdown-faces)
+
+(defface markdown-header-face-2
+  '((t :inherit markdown-header-face))
+  "Face for level-2 headers."
+  :group 'markdown-faces)
+
+(defface markdown-header-face-3
+  '((t :inherit markdown-header-face))
+  "Face for level-3 headers."
+  :group 'markdown-faces)
+
+(defface markdown-header-face-4
+  '((t :inherit markdown-header-face))
+  "Face for level-4 headers."
   :group 'markdown-faces)
 
 (defface markdown-inline-code-face
@@ -423,7 +390,6 @@
 (defface markdown-math-face
   '((t :inherit font-lock-builtin-face))
   "Face for LaTeX expressions."
->>>>>>> 264e9c98
   :group 'markdown-faces)
 
 (defconst markdown-regex-link-inline
